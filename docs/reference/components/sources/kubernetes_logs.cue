--- conflicted
+++ resolved
@@ -208,406 +208,6 @@
 		timezone: configuration._timezone
 	}
 
-<<<<<<< HEAD
-	helm_charts: {
-		fields: {
-			existingConfigMap: {
-				description: "Set this to a non-empty value to use existing `ConfigMap` for `vector`, instead of using a generated one."
-				required:    false
-				type: string: {
-					default: ""
-				}
-			}
-			hostMetricsSource: {
-				description: "The 'built-in' host metrics source emitting the metrics gathered from the node that Vector is executing on."
-				type: object: {
-					options: {
-						config: {
-							description: "Additional config to embed at the host metrics source."
-							type: object: {
-								default: {}
-							}
-						}
-						enabled: {
-							description: "Disable to omit the host metrics source from being added."
-							type: bool: {
-								default: true
-							}
-						}
-						rawConfig: {
-							description: "(DEPRECATED) Raw TOML config to embed at the host metrics source."
-							type: null: {
-								default: null
-							}
-						}
-						sourceId: {
-							description: "The name to use for the 'built-in' host metrics source."
-							type: string: {
-								default: "host_metrics"
-							}
-						}
-					}
-				}
-			}
-			internalMetricsSource: {
-				description: "The 'built-in' internal metrics source emitting Vector's internal opertaional metrics."
-				type: object: {
-					options: {
-						config: {
-							description: "Additional config to embed at the internal metrics source."
-							type: object: {
-								default: {}
-							}
-						}
-						enabled: {
-							description: "Disable to omit the internal metrics source from being added."
-							type: bool: {
-								default: true
-							}
-						}
-						rawConfig: {
-							description: "(DEPRECATED) Raw TOML config to embed at the internal metrics source."
-							type: null: {
-								default: null
-							}
-						}
-						sourceId: {
-							description: "The name to use for the 'built-in' host metrics source."
-							type: string: {
-								default: "internal_metrics"
-							}
-						}
-					}
-				}
-			}
-			kubernetesLogsSource: {
-				description: """
-					    The 'built-in' kubernetes logs source to colelct logs from the `Pod`s running on the `Node`.
-					    Will be added by default, unless explicitly disabled.
-					"""
-				required: false
-				type: object: {
-					options: {
-						enabled: {
-							description: "Disable to omit the kubernetes logs source from being added."
-							type: bool: {
-								default: true
-							}
-						}
-						sourceId: {
-							description: "The name to use for the 'built-in' kubernetes logs source."
-							type: string: {
-								default: "kubernetes_logs"
-							}
-						}
-						config: {
-							description: "Additional config to embed at the kubernetes logs source."
-							type: object: {
-								default: {}
-							}
-						}
-						rawConfig: {
-							description: "THIS FIELD IS DEPRECATED. Raw TOML config to embed at the kubernetes logs source."
-							type: null: {
-								default: null
-							}
-						}
-					}
-				}
-			}
-			logSchema: {
-				description: "Schema portion of the generated `vector` config."
-				type: object: {
-					options: {
-						hostKey: {
-							type: string: {
-								default: "host"
-							}
-						}
-						messageKey: {
-							type: string: {
-								default: "message"
-							}
-						}
-						sourceTypeKey: {
-							type: string: {
-								default: "source_type"
-							}
-						}
-						timestampKey: {
-							type: string: {
-								default: "timestamp"
-							}
-						}
-					}
-				}
-			}
-			podRollmeAnnotation: {
-				description: """
-					   Adds an annotation to the `Pod`s managed by `DaemonSet` with a random value, generated at Helm Chart template evaluation time. Enabling this will caus the `Pod`s to be recreated every time the value changes - effectively restarting them on each update.
-					"""
-				required: false
-				type: bool: {
-					default: false
-				}
-			}
-			podValuesChecksumAnnotation: {
-				description: """
-					    Adds an annotation to the `Pod`s managed by `DaemonSet` with a checksum of the Helm release values (as in `values.yaml` content and `--set` flags). Enabling this will cause the `Pod`s to be recreated every time values change.
-					"""
-				required: false
-				type: bool: {
-					default: false
-				}
-			}
-			podSecurityContext: {
-				description: "PodSecurityContext to set at the `Pod`s managed by `DaemonSet`."
-				required:    false
-				type: object: {
-					options: {}
-				}
-				examples: [
-					yaml.Marshal({"fsGroup": "2000"}),
-				]
-			}
-			prometheusSink: {
-				description: """
-					   The 'built-in' prometheus sink exposing metrics in the Prometheus scraping format.
-					   
-					   When using this 'built-in' sink, we automatically configure container ports, and ensure things are ready for discovery and scraping via Prometheus' `kubernetes_sd_configs` jobs.
-					"""
-				type: object: {
-					options: {
-						addPodAnnotations: {
-							description: """
-                                Add Prometheus annotations to Pod to opt-in for Prometheus scraping.
-
-                                To be used in clusters that rely on Pod annotations in the form of `prometheus.io/scrape` to discover scrape targets.
-                            """
-							type: boolean: {
-								default: false
-							}
-						}
-						config: {
-							description: "Additional config to embed at the prometheus sink."
-							type: object: {
-								default: {}
-							}
-						}
-						enabled: {
-							description: "Disable to omit the prometheus sink from being added."
-							type: bool: {
-								default: true
-							}
-						}
-						excludeInternalMetrics: {
-							description: "Set this to `true` to opt-out from automatically adding the built-in internal metrics source to the inputs."
-							type: bool: {
-								default: false
-							}
-						}
-						inputs: {
-							description: "Inputs of the built-in prometheus sink. If you have built-in internal metrics source enabled, we'll add it as a input here under the hood, so you don't have to pass it here. Unless `excludeInternalMetrics` is set to `true`, in which case you're responsible of wiring up the internal metrics."
-							type: array: {
-								default: []
-							}
-						}
-						listenAddress: {
-							description: "The address to listen at."
-							type: string: {
-								default: "0.0.0.0"
-							}
-						}
-						listenPort: {
-							description: "The port to listen at."
-							type: string: {
-								default: "9090"
-							}
-						}
-						podMonitor: {
-							description: "Use prometheus-operator `PodMonitor` to opt-in for Prometheus scraping. To be used in clusters that rely on prometheus-operator to gether metrics. You might want to set `podMonitorSelectorNilUsesHelmValues=false` if you're using prometheus-operator Helm chart to allow `PodMonitor` resources discovery in all namespaces."
-							type: object: {
-								options: {
-									enabled: {
-										description: "Whether to add the `PodMonitor` resource or not. `prometheus-operator` CRDs are necessary, otherwise you'll get an error."
-										type: bool: {
-											default: false
-										}
-									}
-									extraRelabelings: {
-										description: "Additional relabelings to include in the `PodMonitor`."
-										type: array: {
-											default: []
-										}
-									}
-								}
-							}
-							rawConfig: {
-								description: "(DEPRECATED) Raw TOML config to embed at the prometheus sink."
-								type: null: {
-									default: null
-								}
-							}
-							sinkId: {
-								description: "The name to use for the 'built-in' prometheus sink."
-								type: string: {
-									default: "prometheus_sink"
-								}
-							}
-						}
-					}
-				}
-				securityContext: {
-					description: "Security context to set at the `vector` container at the `Pod`s managed by `DaemonSet`."
-					required:    false
-					type: object: {
-						examples: [yaml.Marshal({"capabilities": {"drop": ["ALL"]}, "readOnlyRootFilesystem": "true", "runAsNonRoot": "true", "runAsUser": "1000"})]
-						options: {}
-					}
-				}
-				serviceAccount: {
-					type: object: {
-						examples: []
-						options: {
-							create: {
-								description: "Specifies whether a service account should be created."
-								required:    true
-								type: bool: {
-									default: true
-								}
-							}
-							annotations: {
-								description: "Annotations to add to the service account."
-								required:    false
-								type: object: {
-									examples: [yaml.Marshal({"mykey": "myvalue"})]
-									options: {}
-								}
-							}
-							name: {
-								description: """
-                                The name of the service account to use. If not set and `create` is true, a name is generated using the `fullname` template.
-                                """
-								required: false
-								type: string: {
-									default: ""
-								}
-							}
-						}
-					}
-				}
-			}
-			sources: {
-				description: "Sources to add to the generated `vector` config (besides 'built-in' kubernetes logs source)."
-				type: object: {
-					default: {}
-				}
-			}
-			sinks: {
-				description: "Sinks to add to the generated `vector` config."
-				type: object: {
-					default: {}
-				}
-				examples: [
-					yaml.Marshal({
-						"sink_name": {
-							"type": "sink_type"
-							"inputs": ["input_1", "input_2"]
-							"option": "value"
-						}
-					}),
-				]
-			}
-			tolerations: {
-				description: "Tolerations to set for the `Pod`s managed by `DaemonSet`."
-				required:    true
-				type: array: {
-					examples: [
-						yaml.Marshal({
-							key:    "node-role.kubernetes.io/master"
-							effect: "NoSchedule"
-						}),
-					]
-				}
-			}
-			transforms: {
-				description: "Transforms to add to the generated `vector` config."
-				type: object: {
-					default: {}
-				}
-				examples: [
-					yaml.Marshal({
-						"transform_name": {
-							"type": "transform_type"
-							"inputs": ["input_1", "input_2"]
-							"option": "value"
-						}
-					}),
-				]
-			}
-			vectorApi: {
-				description: "The Vector API. Will be disabled by default."
-				type: object: {
-					options: {
-						address: {
-							description: "The address to listen at."
-							type: string: {
-								default: "0.0.0.0:8686"
-							}
-						}
-						enabled: {
-							description: "Turn the Vector API on or off."
-							type: bool: {
-								default: false
-							}
-						}
-						playground: {
-							description: "Enable or disable the built-in GraphQL Playground (a web IDE for working on GraphQL queries)."
-							type: bool: {
-								default: true
-							}
-						}
-					}
-				}
-			}
-			vectorSink: {
-				description: """
-					    The 'built-in' vector sink, to send the logs to the vector aggregator. Disabled by default when using vector-agent chart. Enabled by default when using `vector` chart, and automatically configured.
-					"""
-				type: object: {
-					options: {
-						enabled: {
-							description: "Disable to omit the vector sink from being added."
-							type: bool: {
-								default: false
-							}
-						}
-						sinkId: {
-							description: "The name to use for the 'built-in' vector sink."
-							type: string: {
-								default: "vector_sink"
-							}
-						}
-						inputs: {
-							description: "Inputs of the built-in vector sink."
-							type: array: {
-								default: null
-								examples: ["my_input_1", "my_input_2"]
-							}
-						}
-						host: {
-							description: "The host of the Vector to send the data to."
-							type: string: {
-								default: null
-								examples: ["vector.internal"]
-							}
-						}
-					}
-				}
-			}
-		}
-	}
-=======
     helm_charts: {
         fields: {
             existingConfigMap: {
@@ -1007,7 +607,6 @@
             }
         }
     }
->>>>>>> 786598e5
 
 	output: logs: line: {
 		description: "An individual line from a `Pod` log file."
