---
date: "2021-11-15"
title: "Enrich your observability data from a CSV"
description: "A guide to using the new CSV enrichment feature"
authors: ["barieom", "lucperkins"]
pr_numbers: [9069]
release: "0.18.0"
hide_on_release_notes: false
badges:
  type: new feature
---

We're excited to share that we've released a new feature that allows users to enrich events flowing through the topology using a CSV file.

[Enrichment tables] is a new concept in Vector that allows you to enrich events from external data sources. To start, we've added the ability to enrich events from a CSV file by looking up a row, or rows, matching provided conditions, allowing users to map the data into the event using the full power of VRL.

To support mapping events based on enrichment table data, two new VRL functions are now available:

- [`get_enrichment_table_record`][get_enrichment_table_record] works by looking up a single row CSV file
- [`find_enrichment_table_records`][get_enrichment_table_records] can return multiple rows in an array format for more complex use cases

For example, when collecting events from IoT devices, you may want to keep your payloads coming from the devices to be small. By enriching events from a CSV file, users can reformat the data to be more human readable and provide better context (e.g., converting data emitted by the IoT device — `1`, `2`, `3` — to `"Low battery"`, `"Medium battery"`, `"High battery"`).

Let's stick with the IoT example from above, and let's assume that our CSV file contains the below:

```csv
code,message
1,"device battery full"
2,"device battery good"
3,"device battery ok"
4,"device battery low"
5,"device battery critical"
```

In order to use the csv file (let's call it `iot_remap.csv`), the following Vector configuration is required:

``` toml
[enrichment_tables.iot_remap]
type = "file"

[enrichment_tables.iot_remap.file]
path = "/etc/vector/iot_remap.csv"
encoding = { type = "csv" }

[enrichment_tables.iot_remap.schema]
iot_remap = "integer"
message = "string"
```

Now, to translate the output from IoT devices to human-readable messages in our `iot_remap.csv` we can make use of the [`get_enrichment_table_record`][get_enrichment_table_record] function:

``` toml
[transforms.enrich_iot_logs]
type = "remap"
inputs = ["vector_agents"]
source = '''
. = parse_json!(.message)

code = del(.code)

row = get_enrichment_table_record!("codes", { "code": code })
.message = row.message
'''
```

For our next steps, we'll look to add support for `or` conditions and add additional enrichment table types (e.g., reading from Redis), but if you any feedback in the meantime, let us know on our [Discord chat] or [Twitter].
<<<<<<< HEAD

=======
>>>>>>> 8ad643e3
[Enrichment tables]: /docs/reference/glossary/#enrichment-tables
[get_enrichment_table_record]: /docs/reference/vrl/functions/#get_enrichment_table_record/
[find_enrichment_table_records]: /docs/reference/vrl/functions/#find_enrichment_table_records
[Discord chat]: https://discord.com/invite/dX3bdkF
[Twitter]: https://twitter.com/vectordotdev<|MERGE_RESOLUTION|>--- conflicted
+++ resolved
@@ -64,10 +64,7 @@
 ```
 
 For our next steps, we'll look to add support for `or` conditions and add additional enrichment table types (e.g., reading from Redis), but if you any feedback in the meantime, let us know on our [Discord chat] or [Twitter].
-<<<<<<< HEAD
 
-=======
->>>>>>> 8ad643e3
 [Enrichment tables]: /docs/reference/glossary/#enrichment-tables
 [get_enrichment_table_record]: /docs/reference/vrl/functions/#get_enrichment_table_record/
 [find_enrichment_table_records]: /docs/reference/vrl/functions/#find_enrichment_table_records
